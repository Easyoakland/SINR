//! # SINR: Staged Interaction Net Runtime
//!
//! Staged, Parallel, and SIMD capable Interpreter of Symmetric Interaction Combinators (SIC) + extensions.
//!
//! # Layout
//! ## Nodes
//! Nodes are represented as 2 tagged pointers and redexes as 2 tagged pointers. Nodes may have 0, 1, or 2 auxiliary ports. Although all currently implemented nodes are 2-ary others should work.
//! ## Node tagged pointers
//! Tagged pointers contain a target and the type of the target they point to.
//! A Pointer is either "out" in which case its target is one of the [`PtrTag`] variants, `IN`, in which case it has no target, or `EMP` in which case it represents unallocated memory. The [`PtrTag`] represents the different port types, and the 4 auxiliary port types.
//!
//! If you are familiar with inets you may wonder why 2-ary nodes have 4 separate auxiliary types instead of 2. The difference here is that auxiliary nodes have an associated stage, which dictates the synchronization of interactions. This makes it possible to handle annihilation interactions and re-use the annihilating nodes to redirect incoming pointers from the rest of the net in the case that two incoming pointers are to be linked. In this particular case one of the two auxiliary ports points to the other with a stage of 1 instead of 0, and therefore avoids racing when performing follows.
//!
//! The reason that left and right follow interactions must be separated is to deallocate nodes only once both pointers in the node are no longer in use. This simplifies memory deallocation (TODO) by preventing any fragmentation (holes) less than a node in size. If this turns out to not be sufficiently useful, then left and right auxiliary follows can be performed simultaneously, only synchronizing between stage 0, 1, and principal interaction.
//!
//! # Reduction
//! All redexes are stored into one of several redex buffers based upon the redex's interaction type, [`RedexTy`]. The regular commute and annihilate are two interactions. So are the 4 possible follow operations depending on the type of the auxiliary target. By separating the operations into these 2+4 types it becomes possible to perform all operations of the same type with minimal branching (for SIMD) and without atomic synchronization (for CPU SIMD and general perf improvements). All threads and SIMD lanes operate to reduce the same interaction type at the same time. When one of the threads runs out of reductions of that type (or some other signal such as number of reductions) all the threads synchronize their memory and start simultaneously reducing operations of a new type.
//! # Performance
//! See `Benchmarks.md` for performance measurements.
//! - On x86 single-threaded: Counting only commute and annihilate interactions appears to be ~145 million interactions per second (MIPS): 34.48 cycles per interaction.
//! - On x86 single-threaded: Counting commute, annihilate, and linking auxiliary ports appears to be ~330 MIPS: 15.15 cycles per interaction.
//! # Future possibilities
//! ## Amb nodes
//! Since this design allows for synchronizing multiple pointers to a single port without atomics, implementing amb (a 2 principal port node) should be as simple as an FollowAmb0 and FollowAmb1 interactions.
//! ## Global ref nodes
//! Global nets can be supported simply by adding the interaction type as usual. To enable SIMD, the nets should be stored with offsets local to 0. Then, when instantiating the net, allocate a continuous block the size of the global subnet and add the start of the block to all the offsets of pointers in the global subnet.
//! # Goals
//! - [x] Basic interactions
//! - [x] Single-threaded scalar implementation
//! - [x] Memory deallocation and reclamation.
//! - [x] Minimize branching using lookup tables
//!     - This does not improve performance, and instead appears to decrease it. Remaining branching is very minimal.
//! - [x] SIMD
//!     Attempting to implement some parts with SIMD appear to only serve to slow things down by increasing front-end load and performing unnecessary extra work to swap values inside registers. It's possible that the SIMD code was poor and could have been improved. See the `SIMD` branch for details.
//! - [ ] Multiple threads
//! - [ ] Parse net from text
//!
//! [`RedexTy`]: redex::RedexTy

// # Safety
// In various places unsafe things are done without using the `unsafe` keyword and instead conditioning on `feature="unsafe"` and detecting the unsafe and panic-ing if not `(feature="unsafe")`. This will be changed after the design is more finalized.

#![feature(get_disjoint_mut_helpers)]
#![feature(unsafe_cell_access)]
#![allow(dead_code)] // TODO remove
#![allow(rustdoc::private_intra_doc_links)]

mod builder;
mod left_right;
mod macros;
mod net;
mod node;
mod redex;
mod unsafe_vec;
mod viz;

use macros::uassert;
use node::{Ptr, PtrTag, Slot};

// Make asm generate for the function.
/*
#[used]
static INTERACT_ANN: fn(&mut Net, left_ptr: [Ptr; 256], right_ptr: [Ptr; 256]) = |n, l, r| {
    for (l, r) in core::iter::zip(l, r) {
        Net::interact_ann(n, l, r);
    }
    core::hint::black_box(n);
};
#[used]
static INTERACT_COM: fn(&mut Net, left_ptr: [Ptr; 256], right_ptr: [Ptr; 256]) = {
    fn interact_com_batch<const N: usize>(n: &mut Net, l: [Ptr; N], r: [Ptr; N]) {
        for (l, r) in core::iter::zip(l, r) {
            Net::interact_com(n, l, r);
        }
    }
    interact_com_batch::<256>
};
#[used]
static INTERACT_ERA: fn(&mut Net, ptr: Ptr) = |mut net, ptr| {
    for _ in 0..2usize.pow(14) {
        Net::interact_era(&mut net, ptr);
    }
};
#[used]
static RUN_ONCE: fn(&mut ThreadState, &mut Net) = |ts, net| {
    for _ in 0..2usize.pow(14) {
        ThreadState::run_once(ts, net)
    }
};
*/

#[cfg(test)]
mod tests {
    use super::*;
    use crate::{
        macros::trace,
        net::{GlobalState, Net, ThreadState},
        node::{Node, SharedNode},
        redex::{Redex, RedexTy},
    };
    use core::sync::atomic::AtomicU32;
    use parking_lot::RwLock;

    #[test]
    fn test_viz() {
        let mut net = Net::default();
        net.nodes.push(SharedNode::new(Node {
            left: Ptr::IN(),
            right: Ptr::new(PtrTag::LeftAux0, Slot::new(1)),
        }));
        net.nodes.push(SharedNode::new(Node {
            left: Ptr::IN(),
            right: Ptr::new(PtrTag::LeftAux0, Slot::new(2)),
        }));
        net.redexes.regular[RedexTy::Ann as usize].push(Redex(
            Ptr::new(PtrTag::Con, Slot::new(1)),
            Ptr::new(PtrTag::Con, Slot::new(2)),
        ));
        trace!(file "end.dot",; viz::mem_to_dot(&net));
    }

    fn _2layer_con_net() -> Net {
        let mut net = Net::default();
        let make_id = |net: &mut Net| {
            let slot = net.nodes.len();
            net.nodes.push(SharedNode::new(Node {
                left: Ptr::IN(),
                right: Ptr::new(PtrTag::LeftAux0, Slot::new(slot.try_into().unwrap())),
            }));
        };
        make_id(&mut net);
        make_id(&mut net);
        make_id(&mut net);
        make_id(&mut net);
        net.nodes.push(SharedNode::new(Node {
            left: Ptr::new(PtrTag::Con, Slot::new(1)),
            right: Ptr::new(PtrTag::Con, Slot::new(2)),
        }));
        net.nodes.push(SharedNode::new(Node {
            left: Ptr::new(PtrTag::Con, Slot::new(3)),
            right: Ptr::new(PtrTag::Con, Slot::new(4)),
        }));
        net.redexes.regular[RedexTy::Ann as usize].push(Redex(
            Ptr::new(PtrTag::Con, Slot::new(5)),
            Ptr::new(PtrTag::Con, Slot::new(6)),
        ));
        net
    }

    #[test]
    fn test_ann() {
        let mut net = _2layer_con_net();
        trace!(file "0.dot",; viz::mem_to_dot(&net));
        let Redex(l, r) = net.redexes.regular[RedexTy::Ann as usize].pop().unwrap();
        net.interact_ann(l, r);
        trace!(file "1.dot",; viz::mem_to_dot(&net));
        let Redex(l, r) = net.redexes.regular[RedexTy::Ann as usize].pop().unwrap();
        net.interact_ann(l, r);
        trace!(file "2.dot",; viz::mem_to_dot(&net));
        let Redex(l, r) = net.redexes.regular[RedexTy::FolL0 as usize].pop().unwrap();
        dbg!(&net.redexes);
        net.interact_follow(l, r);
        trace!(file "3.dot",; viz::mem_to_dot(&net));
    }

    fn _2layer_con_dup_net() -> Net {
        let mut net = Net::default();
        let make_id = |net: &mut Net| {
            let slot = net.nodes.len();
            net.nodes.push(SharedNode::new(Node {
                left: Ptr::IN(),
                right: Ptr::new(PtrTag::LeftAux0, Slot::new(slot.try_into().unwrap())),
            }));
        };
        make_id(&mut net);
        make_id(&mut net);
        make_id(&mut net);
        net.nodes.push(SharedNode::new(Node {
            left: Ptr::ERA_0(),
            right: Ptr::new(PtrTag::Con, Slot::new(1)),
        }));
        net.nodes.push(SharedNode::new(Node {
            left: Ptr::new(PtrTag::Con, Slot::new(2)),
            right: Ptr::new(PtrTag::Con, Slot::new(3)),
        }));
        net.redexes.regular[RedexTy::Com as usize].push(Redex(
            Ptr::new(PtrTag::Con, Slot::new(4)),
            Ptr::new(PtrTag::Dup, Slot::new(5)),
        ));
        net
    }

    #[test]
    fn test_com() {
        let mut net = _2layer_con_dup_net();
        trace!(file "0.dot",; viz::mem_to_dot(&net));
        eprintln!("0 {:?}", net.free_list);
        let Redex(l, r) = net.redexes.regular[RedexTy::Com as usize].pop().unwrap();
        net.interact_com(l, r);
        trace!(file "1.dot",; viz::mem_to_dot(&net));
        eprintln!("1 {:?}", net.free_list);
        let Redex(l, r) = net.redexes.regular[RedexTy::Ann as usize].pop().unwrap();
        net.interact_ann(l, r);
        trace!(file "2.dot",; viz::mem_to_dot(&net));
        eprintln!("2 {:?}", net.free_list);
        let Redex(l, r) = net.redexes.regular[RedexTy::Com as usize].pop().unwrap();
        net.interact_com(l, r);
        trace!(file "3.dot",; viz::mem_to_dot(&net));
        eprintln!("3 {:?}", net.free_list);
        let Redex(l, r) = net.redexes.regular[RedexTy::FolL0 as usize].pop().unwrap();
        net.interact_follow(l, r);
        trace!(file "4.dot",; viz::mem_to_dot(&net));
        eprintln!("4 {:?}", net.free_list);
        let Redex(l, r) = net.redexes.regular[RedexTy::FolR0 as usize].pop().unwrap();
        net.interact_follow(l, r);
        trace!(file "5.dot",; viz::mem_to_dot(&net));
        eprintln!("5 {:?}", net.free_list);
        let Redex(l, r) = net.redexes.regular[RedexTy::FolL0 as usize].pop().unwrap();
        net.interact_follow(l, r);
        trace!(file "6.dot",; viz::mem_to_dot(&net));
        eprintln!("6 {:?}", net.free_list);
        let Redex(l, r) = net.redexes.regular[RedexTy::FolR0 as usize].pop().unwrap();
        net.interact_follow(l, r);
        trace!(file "7.dot",; viz::mem_to_dot(&net));
        eprintln!("7 {:?}", net.free_list);
        let p = net.redexes.erase.pop().unwrap();
        net.interact_era(p);
        trace!(file "8.dot",; viz::mem_to_dot(&net));
        eprintln!("8 {:?}", net.free_list);
        let Redex(l, r) = net.redexes.regular[RedexTy::Ann as usize].pop().unwrap();
        net.interact_ann(l, r);
        trace!(file "9.dot",; viz::mem_to_dot(&net));
        eprintln!("9 {:?}", net.free_list);
        let Redex(l, r) = net.redexes.regular[RedexTy::Ann as usize].pop().unwrap();
        net.interact_ann(l, r);
        trace!(file "10.dot",; viz::mem_to_dot(&net));
        eprintln!("10 {:?}", net.free_list);
        let Redex(l, r) = net.redexes.regular[RedexTy::FolL0 as usize].pop().unwrap();
        net.interact_follow(l, r);
        trace!(file "11.dot",; viz::mem_to_dot(&net));
        eprintln!("11 {:?}", net.free_list);
        let Redex(l, r) = net.redexes.regular[RedexTy::FolL0 as usize].pop().unwrap();
        net.interact_follow(l, r);
        trace!(file "12.dot",; viz::mem_to_dot(&net));
        eprintln!("12 {:?}", net.free_list);
        // Now race is resolved by existence of stages.
        let Redex(l, r) = net.redexes.regular[RedexTy::FolL1 as usize].pop().unwrap();
        net.interact_follow(l, r);
        trace!(file "13.dot",; viz::mem_to_dot(&net));
        eprintln!("13 {:?}", net.free_list);
        let p = net.redexes.erase.pop().unwrap();
        net.interact_era(p);
        trace!(file "14.dot",; viz::mem_to_dot(&net));
        eprintln!("14 {:?}", net.free_list);
        let Redex(l, r) = net.redexes.regular[RedexTy::FolR0 as usize].pop().unwrap();
        net.interact_follow(l, r);
        trace!(file "15.dot",; viz::mem_to_dot(&net));
        eprintln!("15 {:?}", net.free_list);
        let Redex(l, r) = net.redexes.regular[RedexTy::FolL0 as usize].pop().unwrap();
        net.interact_follow(l, r);
        trace!(file "16.dot",; viz::mem_to_dot(&net));
        eprintln!("16 {:?}", net.free_list);
        let Redex(l, r) = net.redexes.regular[RedexTy::FolL0 as usize].pop().unwrap();
        net.interact_follow(l, r);
        trace!(file "17.dot",; viz::mem_to_dot(&net));
        eprintln!("17 {:?}", net.free_list);
        let p = net.redexes.erase.pop().unwrap();
        net.interact_era(p);
        trace!(file "18.dot",; viz::mem_to_dot(&net));
        eprintln!("18 {:?}", net.free_list);
        let Redex(l, r) = net.redexes.regular[RedexTy::FolL0 as usize].pop().unwrap();
        net.interact_follow(l, r);
        trace!(file "19.dot",; viz::mem_to_dot(&net));
        eprintln!("19 {:?}", net.free_list);
        let Redex(l, r) = net.redexes.regular[RedexTy::FolR0 as usize].pop().unwrap();
        net.interact_follow(l, r);
        trace!(file "20.dot",; viz::mem_to_dot(&net));
        eprintln!("20 {:?}", net.free_list);
    }

    fn infinite_reduction_net(net: &mut Net) {
        let (n1, n2) = net.alloc_node2();
        net.nodes[n1.value() as usize] = SharedNode::new(Node {
            left: Ptr::ERA_0(),
            right: Ptr::new(PtrTag::RightAux0, n2),
        });
        net.nodes[n2.value() as usize] = SharedNode::new(Node {
            left: Ptr::ERA_0(),
            right: Ptr::IN(),
        });
        net.redexes.regular[RedexTy::Com as usize]
            .push(Redex(Ptr::new(PtrTag::Dup, n1), Ptr::new(PtrTag::Con, n2)));
    }

    #[test]
    #[ignore = "bench"]
    fn speed_test() {
        let mut net = Net::default();
        const THREADS: usize = 14;
        let mut waiters = rmw_free_barrier::Waiter::new(THREADS);

        // Force page faults now so they don't happen while benchmarking.
        for _ in 0..10000000 {
            net.nodes.push(SharedNode::new(Node::default()));
        }
        for _ in 0..10000000 {
            net.nodes.pop();
        }
        for redex in &mut net.redexes.regular {
            for _ in 0..1000000 {
                redex.push(Redex::default());
            }
            for _ in 0..1000000 {
                redex.pop();
            }
        }
        eprintln!("page fault warmup finished\n");

        // Insert original net for test
        for _ in 0..100000 {
            infinite_reduction_net(&mut net);
        }
        trace!(file "start.dot",;viz::mem_to_dot(&net));
<<<<<<< HEAD
        let mut thread_state = ThreadState::default();
        let start = std::time::Instant::now();
        for _ in 0..400000 {
            thread_state.run_once(&mut net);
        }
        let end = std::time::Instant::now();
        eprintln!("Max redexes: {}", thread_state.redexes_max);
        eprintln!("Nodes max: {}", thread_state.nodes_max);
        eprintln!("Final free_list length: {}", net.free_list.len(),);
=======

        // Setup threads for reduction. Use the 0 waiter for `thread_state` and run it more times to match the `rmw_free_barrier` implementation's restriction.
        let mut thread_state = ThreadState::new(waiters.swap_remove(0));
        let mut thread_state2: [_; THREADS - 1] =
            core::array::from_fn(|_| ThreadState::new(waiters.pop().unwrap()));
        assert!(waiters.pop().is_none());

        let global_state = {
            let Net {
                nodes,
                redexes,
                free_list,
            } = net;
            GlobalState {
                nodes: RwLock::new(nodes),
                free_list: RwLock::new(free_list),
                redexes: RwLock::new(redexes),
            }
        };
        let mut nodes_max = 0u64;
        let mut redexes_max = 0u64;
        gdt_cpus::set_thread_priority(gdt_cpus::ThreadPriority::AboveNormal).unwrap();
        let mut ids = gdt_cpus::cpu_info().unwrap().logical_processor_ids();
        gdt_cpus::pin_thread_to_core(dbg!(ids.pop().unwrap())).unwrap();

        let mut start = std::time::Instant::now();

        let mut end = std::time::Instant::now();
        std::thread::scope(|s| {
            let t2 = thread_state2
                .get_disjoint_mut(core::array::from_fn::<_, { THREADS - 1 }, _>(|i| i))
                .unwrap();

            let t2 = t2.map(|thread_state2| {
                let global_state = &global_state;
                let id = ids.pop().unwrap();
                s.spawn(move || {
                    gdt_cpus::set_thread_priority(gdt_cpus::ThreadPriority::AboveNormal).unwrap();
                    gdt_cpus::pin_thread_to_core(id).unwrap();
                    for _ in 0..(1000000u32 - 5) {
                        // {
                        //     // perf: this kind of checks how lock performance affects multithreaded by repeatedly trying to read from the various global fields.
                        //     // in the happy path in `run_once` it only accessing local state and these contention with these shouldn't be a big difference.
                        //     core::hint::black_box(&global_state.free_list.try_read());
                        //     core::hint::black_box(&global_state.redexes.try_read());
                        //     core::hint::black_box(&global_state.nodes.try_read());
                        // };
                        thread_state2.run_once(&global_state);
                    }
                    core::mem::take(&mut thread_state2.waiter); // remove from barrier
                })
            });

            for _ in 0..5 {
                thread_state.run_once(&global_state);
            }
            start = std::time::Instant::now();

            for i in 0..1000000u32 {
                if i % 2u32.pow(14) == 0 {
                    dbg!(i);
                };
                thread_state.run_once(&global_state);

                nodes_max = nodes_max.max(
                    [
                        thread_state.local_net.nodes.len(),
                        global_state.nodes.read().len(),
                    ]
                    .into_iter()
                    .sum::<usize>()
                    .try_into()
                    .unwrap(),
                );
                redexes_max = redexes_max.max(
                    [
                        thread_state.local_net.active_redexes(),
                        net::active_redexes(&global_state.redexes.read()),
                    ]
                    .into_iter()
                    .sum::<u64>(),
                );
            }
            end = std::time::Instant::now();
            t2.map(|x| x.join().unwrap());
        });
        let net = {
            let GlobalState {
                nodes,
                free_list,
                redexes,
            } = global_state;
            Net {
                nodes: nodes.into_inner(),
                free_list: free_list.into_inner(),
                redexes: redexes.into_inner(),
            }
        };
        eprintln!("Max redexes: {}", redexes_max);
        eprintln!("Nodes max: {}", nodes_max);
        eprintln!(
            "Final free_list length: {}",
            [thread_state.local_net.free_list.len(), net.free_list.len()]
                .into_iter()
                .sum::<usize>()
        );
>>>>>>> fa5fb0f3
        eprintln!("Total time: {:?}", end - start);
        eprintln!(
            "---\n\
            total: {}\n\
            commute: {}\n\
            annihilate: {}\n\
            erase: {}\n\
            follow: {}",
            thread_state.interactions(),
            thread_state.interactions_com,
            thread_state.interactions_ann,
            thread_state.interactions_era,
            thread_state.interactions_fol,
        );
        let all_mips = [thread_state.interactions()]
            .into_iter()
            .chain(thread_state2.iter().map(|x| x.interactions()))
            .map(|x| x as f32)
            .sum::<f32>()
            / (end.duration_since(start)).as_micros() as f32;
        let non_follow_mips = [thread_state.non_follow_interactions()]
            .into_iter()
            .chain(thread_state2.iter().map(|x| x.non_follow_interactions()))
            .map(|x| x as f32)
            .sum::<f32>()
            / (end.duration_since(start)).as_micros() as f32;
        eprintln!(
            "---\n\
            All MIPS: {}\n\
            Non-follow MIPS: {}\n\
            Average MIPS: {}\n\
            Average Non-follow MIPS: {}",
            all_mips,
            non_follow_mips,
            all_mips / (THREADS as f32),
            non_follow_mips / (THREADS as f32)
        );
    }

    #[test]
    #[ignore = "bench"]
    fn spinlock_latency() {
        static A: AtomicU32 = AtomicU32::new(0);
        const STORES: u32 = 10_000_000;
        let spawn_thread = move |mod_: u32, incr_on: u32| {
            let mut it = 0;
            std::thread::spawn(move || loop {
                let a = A.load(core::sync::atomic::Ordering::Relaxed);
                if a > STORES {
                    break it;
                } else if a % mod_ == incr_on {
                    // A.store(a + 1, core::sync::atomic::Ordering::Relaxed);
                    A.fetch_add(1, core::sync::atomic::Ordering::Relaxed);
                }
                it += 1;
                core::hint::spin_loop();
            })
        };
        for n in 0..=(usize::from(std::thread::available_parallelism().unwrap())) {
            let start = std::time::Instant::now();
            let mut i = 0;
            let incrs: Vec<std::thread::JoinHandle<u32>> = core::iter::repeat_with(|| {
                let thread = spawn_thread(n.try_into().unwrap(), i.try_into().unwrap());
                i += 1;
                thread
            })
            .take(n)
            .collect();
            let incrs = incrs
                .into_iter()
                .map(|x| x.join().unwrap())
                .collect::<Vec<_>>();
            let elapsed = std::time::Instant::now().duration_since(start);
            eprintln!(
                "{n} incrs: {:?}, time: {:?}, sec_per_store: {:?}",
                incrs,
                elapsed,
                elapsed.as_secs_f32() / (STORES as f32)
            );
            A.store(0, core::sync::atomic::Ordering::Relaxed)
        }
    }
    #[test]
    #[should_panic]
    #[cfg(not(feature = "unsafe"))]
    fn ub_detect_test() {
        let mut net = Net::default();
        infinite_reduction_net(&mut net);
        let mut a = net.nodes[0].get();
        let mut b = net.nodes[0].get();
        dbg!(&mut *a, &mut *b);
    }
    #[test]
    fn no_ub_detect_test() {
        let mut net = Net::default();
        infinite_reduction_net(&mut net);
        {
            let mut a = net.nodes[0].get();
            dbg!(&mut *a);
        }
        {
            let mut b = net.nodes[0].get();
            dbg!(&mut *b)
        };
    }
}<|MERGE_RESOLUTION|>--- conflicted
+++ resolved
@@ -321,17 +321,6 @@
             infinite_reduction_net(&mut net);
         }
         trace!(file "start.dot",;viz::mem_to_dot(&net));
-<<<<<<< HEAD
-        let mut thread_state = ThreadState::default();
-        let start = std::time::Instant::now();
-        for _ in 0..400000 {
-            thread_state.run_once(&mut net);
-        }
-        let end = std::time::Instant::now();
-        eprintln!("Max redexes: {}", thread_state.redexes_max);
-        eprintln!("Nodes max: {}", thread_state.nodes_max);
-        eprintln!("Final free_list length: {}", net.free_list.len(),);
-=======
 
         // Setup threads for reduction. Use the 0 waiter for `thread_state` and run it more times to match the `rmw_free_barrier` implementation's restriction.
         let mut thread_state = ThreadState::new(waiters.swap_remove(0));
@@ -438,7 +427,6 @@
                 .into_iter()
                 .sum::<usize>()
         );
->>>>>>> fa5fb0f3
         eprintln!("Total time: {:?}", end - start);
         eprintln!(
             "---\n\
